import math
import numpy as np

import lsst.afw.image as afwImage
import lsst.afw.detection as afwDet
import lsst.afw.geom  as afwGeom
import lsst.afw.math  as afwMath

# Result objects; will probably go away as we push more results
# into earlier-created Source objects, but useful for now for
# hauling debugging results around.
class PerFootprint(object):
    # .peaks: list of PerPeak objects
    pass
class PerPeak(object):
    def __init__(self):
        self.out_of_bounds = False      # Used to mean "Bad Peak" rather than just out of bounds
        self.deblend_as_psf = False

def deblend(footprint, maskedImage, psf, psffwhm,
            psf_chisq_cut1 = 1.5,
            psf_chisq_cut2 = 1.5,
            psf_chisq_cut2b = 1.5,
            fit_psfs = True,
            median_smooth_template=True,
            monotonic_template=True,
            lstsq_weight_templates=False,
            log=None, verbose=False,
            sigma1=None,
            maxNumberOfPeaks=0,
            ):
    '''
    Deblend a single ``footprint`` in a ``maskedImage``.

    Each ``Peak`` in the ``Footprint`` will produce a deblended child.

    psf_chisq_cut1, psf_chisq_cut2: used when deciding whether a given
    peak looks like a point source.  We build a small local model of
    background + peak + neighboring peaks.  These are the
    chi-squared-per-degree-of-freedom cuts (1=without and 2=with terms
    allowing the peak position to move); larger values will result in
    more peaks being classified as PSFs.

    psf_chisq_cut2b: if the with-decenter fit is accepted, we then
    apply the computed dx,dy to the source position and re-fit without
    decentering.  The model is accepted if its chi-squared-per-DOF is
    less than this value.

    maxNumberOfPeaks: if positive, only deblend the brightest maxNumberOfPeaks peaks in the parent
    '''
    # Import C++ routines
    import lsst.meas.deblender as deb
    butils = deb.BaselineUtilsF

    if log is None:
        import lsst.pex.logging as pexLogging
        loglvl = pexLogging.Log.INFO
        if verbose:
            loglvl = pexLogging.Log.DEBUG
        log = pexLogging.Log(pexLogging.Log.getDefaultLog(), 'meas_deblender.baseline',
                             loglvl)

    img = maskedImage.getImage()
    varimg = maskedImage.getVariance()
    mask = maskedImage.getMask()

    fp = footprint
    fp.normalize()
    peaks = fp.getPeaks()
    if maxNumberOfPeaks > 0:
        peaks = peaks[0:maxNumberOfPeaks]

    if sigma1 is None:
        # FIXME -- just within the bbox?
        stats = afwMath.makeStatistics(varimg, mask, afwMath.MEDIAN)
        sigma1 = math.sqrt(stats.getValue(afwMath.MEDIAN))

    # prepare results structure
    res = PerFootprint()
    res.peaks = []
    for pki,pk in enumerate(peaks):
        pkres = PerPeak()
        pkres.peak = pk
        pkres.pki = pki
        res.peaks.append(pkres)

    #print 'Initial mask planes:'
    #mask.printMaskPlanes()
    for nm in ['SYMM_1SIG', 'SYMM_3SIG', 'MONOTONIC_1SIG']:
        bit = mask.addMaskPlane(nm)
        val = mask.getPlaneBitMask(nm)
        #print 'Added', nm, '=', val
    #print 'New mask planes:'
    #mask.printMaskPlanes()

    imbb = img.getBBox(afwImage.PARENT)
    bb = fp.getBBox()
    assert(imbb.contains(bb))
    W,H = bb.getWidth(), bb.getHeight()
    x0,y0 = bb.getMinX(), bb.getMinY()
    x1,y1 = bb.getMaxX(), bb.getMaxY()

    if fit_psfs:
        # Find peaks that are well-fit by a PSF + background model.
        _fit_psfs(fp, peaks, res, log, psf, psffwhm, img, varimg,
                  psf_chisq_cut1, psf_chisq_cut2, psf_chisq_cut2b)

    log.logdebug('Creating templates for footprint at x0,y0,W,H = (%i,%i, %i,%i)' % (x0,y0,W,H))
    for pkres in res.peaks:
        if pkres.out_of_bounds or pkres.deblend_as_psf:
            continue
        pk = pkres.peak
        cx,cy = pk.getIx(), pk.getIy()
        if not imbb.contains(afwGeom.Point2I(cx,cy)):
            log.logdebug('Peak center is not inside image; skipping %i' % pkres.pki)
            pkres.out_of_bounds = True
            continue
        log.logdebug('computing template for peak %i at (%i,%i)' % (pkres.pki, cx, cy))
        S = butils.buildSymmetricTemplate(maskedImage, fp, pk, sigma1, True)
        # SWIG doesn't know how to unpack an std::pair into a 2-tuple...
        t1, tfoot = S[0], S[1]
        if t1 is None:
            log.logdebug('Peak %i at (%i,%i): failed to build symmetric template' % (pkres.pki, cx,cy))
            pkres.out_of_bounds = True
            continue

        # for debugging purposes: copy the original symmetric template
        pkres.symm = t1.getImage().Factory(t1.getImage(), True)

        # Smooth / filter
        if False:
            sig = 0.5
            G = afwMath.GaussianFunction1D(sig)
            S = 1+int(math.ceil(sig*4.))
            kern = afwMath.SeparableKernel(S, S, G, G)
            # Place output back into input -- so create a copy first
            t1im = t1.getImage()
            inimg = t1im.Factory(t1im, True)
            outimg = t1im
            ctrl = afwMath.ConvolutionControl()
            ctrl.setDoCopyEdge(True)
            afwMath.convolve(outimg, inimg, kern, ctrl)

        if median_smooth_template:
            if t1.getWidth() > 5 and t1.getHeight() > 5:
                log.logdebug('Median filtering template %i' % pkres.pki)
                # We want the output to go in "t1", so copy it into "inimg" for input
                inimg = t1.Factory(t1, True)
                outimg = t1
                butils.medianFilter(inimg, outimg, 2)

                # save for debugging purposes
                pkres.median = t1.getImage().Factory(t1.getImage(), True)

        if monotonic_template:
            log.logdebug('Making template %i monotonic' % pkres.pki)
            butils.makeMonotonic(t1, fp, pk, sigma1)

        pkres.tmimg = t1
        pkres.timg = t1.getImage()
        pkres.tfoot = tfoot

    tmimgs = []
    ibi = [] # in-bounds indices
    for pkres in res.peaks:
        if pkres.out_of_bounds:
            continue
        tmimgs.append(pkres.tmimg)
        ibi.append(pkres.pki)

    if lstsq_weight_templates:
        # Reweight the templates by doing a least-squares fit to the image
        A = np.zeros((W * H, len(tmimgs)))
        b = img.getArray()[y0:y1+1, x0:x1+1].ravel()

        for mim,i in zip(tmimgs, ibi):
            ibb = mim.getBBox(afwImage.PARENT)
            ix0,iy0 = ibb.getMinX(), ibb.getMinY()
            pkres = res.peaks[i]
            foot = pkres.tfoot
            ima = mim.getImage().getArray()
            for sp in foot.getSpans():
                sy, sx0, sx1 = sp.getY(), sp.getX0(), sp.getX1()
                imrow = ima[sy-iy0, sx0-ix0 : 1+sx1-ix0]
                r0 = (sy-y0)*W
                A[r0 + sx0-x0: r0+1+sx1-x0, i] = imrow

        X1,r1,rank1,s1 = np.linalg.lstsq(A, b)
        print 'Template weights:', X1
        del A
        del b

        for mim,i,w in zip(tmimgs, ibi, X1):
            im = mim.getImage()
            im *= w
            res.peaks[i].tweight = w

    # Now apportion flux according to the templates
    log.logdebug('Apportioning flux among %i templates' % len(tmimgs))
    ports = butils.apportionFlux(maskedImage, fp, tmimgs)
    ii = 0
    for (pk, pkres) in zip(peaks, res.peaks):
        if pkres.out_of_bounds:
            continue
        pkres.mportion = ports[ii]
        pkres.portion = ports[ii].getImage()
        ii += 1
        heavy = afwDet.makeHeavyFootprint(pkres.tfoot, pkres.mportion)
        heavy.getPeaks().push_back(pk)
        pkres.heavy = heavy

    return res

class CachingPsf(object):
    def __init__(self, psf):
        self.cache = {}
        self.psf = psf
    def computeImage(self, cx, cy):
        im = self.cache.get((cx,cy), None)
        if im is not None:
            return im
        im = self.psf.computeImage(afwGeom.Point2D(cx,cy))
        self.cache[(cx,cy)] = im
        return im


def _fit_psfs(fp, peaks, fpres, log, psf, psffwhm, img, varimg,
              psf_chisq_cut1, psf_chisq_cut2, psf_chisq_cut2b):
    '''
    Fit a PSF + smooth background models to a small region around each
    peak (plus other peaks that are nearby) in the given list of
    peaks.

    fp: Footprint containing the Peaks to model
    peaks: a list of all the Peak objects within this Footprint
    fpres: a PerFootprint result object where results will be placed

    log: pex Log object
    psf: afw PSF object
    psffwhm: FWHM of the PSF, in pixels
    img: umm, the Image in which this Footprint finds itself
    varimg: Variance plane
    psf_chisq_cut*: floats: cuts in chisq-per-pixel at which to accept the PSF model

    Results go into the fpres.peaks objects.
    
    '''
    fbb = fp.getBBox()
    cpsf = CachingPsf(psf)

    fmask = afwImage.MaskU(fbb)
    fmask.setXY0(fbb.getMinX(), fbb.getMinY())
    afwDet.setMaskFromFootprint(fmask, fp, 1)

    # pk.getF() -- retrieving the floating-point location of the peak
    # -- actually shows up in the profile if we do it in the loop, so
    # grab them all here.
    peakF = [pk.getF() for pk in peaks]

    for pki,(pk,pkres,pkF) in enumerate(zip(peaks, fpres.peaks, peakF)):
        log.logdebug('Peak %i' % pki)
        _fit_psf(fp, fmask, pk, pkF, pkres, fbb, peaks, peakF, log, cpsf,
                 psffwhm, img, varimg,
                 psf_chisq_cut1, psf_chisq_cut2, psf_chisq_cut2b)


def _fit_psf(fp, fmask, pk, pkF, pkres, fbb, peaks, peaksF, log, psf,
             psffwhm, img, varimg,
             psf_chisq_cut1, psf_chisq_cut2, psf_chisq_cut2b):
    '''
    Fit a PSF + smooth background model (linear) to a small region around the peak.

    fp: Footprint
    fmask: the Mask plane for pixels in the Footprint
    pk: the Peak within the Footprint that we are going to fit a PSF model for
    pkF: the floating-point coordinates of this peak
    pkres: a PerPeak object that will hold the results for this peak
    fbb: the bounding-box of this Footprint (a Box2I)
    peaks: a list of all the Peak objects within this Footprint
    peaksF: a python list of the floating-point (x,y) peak locations
    log: pex Log object
    psf: afw PSF object
    psffwhm: FWHM of the PSF, in pixels
    img: umm, the Image in which this Footprint finds itself
    varimg: Variance plane
    psf_chisq_cut*: floats: cuts in chisq-per-pixel at which to accept the PSF model
    
    '''
    # The small region is a disk out to R0, plus a ramp with decreasing weight
    # down to R1.
    R0 = int(math.ceil(psffwhm * 1.))
    # ramp down to zero weight at this radius...
    R1 = int(math.ceil(psffwhm * 1.5))
    S = 2 * R1
    cx,cy = pkF.getX(), pkF.getY()
    psfimg = psf.computeImage(cx, cy)
    # R2: distance to neighbouring peak in order to put it
    # into the model
    R2 = R1 + psfimg.getWidth()/2.

    import lsstDebug
    debugPlots = lsstDebug.Info(__name__).plots
    debugPsf = lsstDebug.Info(__name__).psf

    pbb = psfimg.getBBox(afwImage.PARENT)
    pbb.clip(fbb)
    px0,py0 = psfimg.getX0(), psfimg.getY0()

    # The bounding-box of the local region we are going to fit ("stamp")
    xlo = int(math.floor(cx - R1))
    ylo = int(math.floor(cy - R1))
    xhi = int(math.ceil (cx + R1))
    yhi = int(math.ceil (cy + R1))
    stampbb = afwGeom.Box2I(afwGeom.Point2I(xlo,ylo), afwGeom.Point2I(xhi,yhi))
    stampbb.clip(fbb)
    xlo,xhi = stampbb.getMinX(), stampbb.getMaxX()
    ylo,yhi = stampbb.getMinY(), stampbb.getMaxY()
    if xlo >= xhi or ylo >= yhi:
        log.logdebug('Skipping this peak: out of bounds')
        pkres.out_of_bounds = True
        return

    # drop tiny footprints too
    if xhi < (xlo + 2) or yhi < (ylo + 2):
        log.logdebug('Skipping this peak: tiny footprint / close to edge')
        pkres.out_of_bounds = True
        return

    # find other peaks within range...
    otherpeaks = []
    for pk2,pkF2 in zip(peaks, peaksF):
        if pk2 == pk:
            continue
        if pkF.distanceSquared(pkF2) > R2**2:
            continue
        opsfimg = psf.computeImage(pkF2.getX(), pkF2.getY())
        otherpeaks.append(opsfimg)
        log.logdebug('%i other peaks within range' % len(otherpeaks))

    # Now we are going to do a least-squares fit for the flux
    # in this PSF, plus a decenter term, a linear sky, and
    # fluxes of nearby sources (assumed point sources).  Build
    # up the matrix...
    # Number of terms -- PSF flux, constant, X, Y, + other PSF fluxes
    NT1 = 4 + len(otherpeaks)
    # + PSF dx, dy
    NT2 = NT1 + 2
    # Number of pixels -- at most
    NP = (1 + yhi - ylo) * (1 + xhi - xlo)
    # indices of terms
    I_psf = 0
    # start of other psf fluxes
    I_opsf = 4
    I_dx = NT1 + 0
    I_dy = NT1 + 1


    # Build the matrix "A", rhs "b" and weight "w".

    ix0,iy0 = img.getX0(), img.getY0()
    fx0,fy0 = fbb.getMinX(), fbb.getMinY()
    fslice = (slice(ylo-fy0, yhi-fy0+1), slice(xlo-fx0, xhi-fx0+1))
    islice = (slice(ylo-iy0, yhi-iy0+1), slice(xlo-ix0, xhi-ix0+1))
    fmask_sub = fmask.getArray()[fslice]
    var_sub = varimg.getArray()[islice]
    img_sub = img.getArray()[islice]

    # Clip the PSF image to match its bbox
    psfarr = psfimg.getArray()[pbb.getMinY()-py0: 1+pbb.getMaxY()-py0,
                               pbb.getMinX()-px0: 1+pbb.getMaxX()-px0]
    px0,px1 = pbb.getMinX(), pbb.getMaxX()
    py0,py1 = pbb.getMinY(), pbb.getMaxY()

    # Compute the "valid" pixels within our region-of-interest
    valid = (fmask_sub > 0)
    xx,yy = np.arange(xlo, xhi+1), np.arange(ylo, yhi+1)
    #RR = (XX - cx)**2 + (YY - cy)**2
    RR = ((xx - cx)**2)[np.newaxis,:] + ((yy - cy)**2)[:,np.newaxis]
    valid *= (RR <= R1**2)
    valid *= (var_sub > 0)
    NP = valid.sum()

    if NP == 0:
        log.warn('Skipping peak at (%.1f,%.1f): NP = 0' % (cx,cy))
        pkres.out_of_bounds = True
        return

    XX,YY = np.meshgrid(xx, yy)
    ipixes = np.vstack((XX[valid] - xlo, YY[valid] - ylo)).T

    # ipixes = np.empty((NP, 2))
    # dx = np.arange(0, xhi-xlo+1)
    # i0 = 0
    # for y,vr in enumerate(valid):
    #     n = vr.sum()
    #     ipixes[i0:i0+n, 0] = dx[vr]
    #     ipixes[i0:i0+n, 1] = y
    #     i0 += n
    #assert(np.all(ipixes == ipixes2))

    inpsfx = (xx >= px0) * (xx <= px1)
    inpsfy = (yy >= py0) * (yy <= py1)
    inpsf = np.outer(inpsfy, inpsfx)
    indx = np.outer(inpsfy, (xx > px0) * (xx < px1))
    indy = np.outer((yy > py0) * (yy < py1), inpsfx)

    del inpsfx
    del inpsfy

    def _overlap(xlo, xhi, xmin, xmax):
        if xlo > xmax or xhi < xmin or xlo > xhi or xmin > xmax:
            assert(0)
            return (0,0,0,0)
        xloclamp = max(xlo, xmin)
        Xlo = xloclamp - xlo
        xhiclamp = min(xhi, xmax)
        Xhi = Xlo + (xhiclamp - xloclamp)
        assert(xloclamp >= 0)
        assert(Xlo >= 0)
        return (xloclamp, xhiclamp+1, Xlo, Xhi+1)
    
    A = np.zeros((NP, NT2))
    A[:,1] = 1.
    A[:,2] = ipixes[:,0] + (xlo-cx)
    A[:,3] = ipixes[:,1] + (ylo-cy)

    px0,px1 = pbb.getMinX(), pbb.getMaxX()
    py0,py1 = pbb.getMinY(), pbb.getMaxY()
    sx1,sx2,sx3,sx4 = _overlap(xlo, xhi, px0, px1)
    sy1,sy2,sy3,sy4 = _overlap(ylo, yhi, py0, py1)
    dpx0,dpy0 = px0 - xlo, py0 - ylo
    psfsub = psfarr[sy3 - dpy0 : sy4 - dpy0, sx3 - dpx0: sx4 - dpx0]
    vsub = valid[sy1-ylo: sy2-ylo, sx1-xlo: sx2-xlo]
    A[inpsf[valid], I_psf] = psfsub[vsub]

    # dx
    oldsx = (sx1,sx2,sx3,sx4)
    sx1,sx2,sx3,sx4 = _overlap(xlo, xhi, px0+1, px1-1)
    psfsub = (psfarr[sy3 - dpy0 : sy4 - dpy0, sx3 - dpx0 + 1: sx4 - dpx0 + 1] -
              psfarr[sy3 - dpy0 : sy4 - dpy0, sx3 - dpx0 - 1: sx4 - dpx0 - 1]) / 2.
    vsub = valid[sy1-ylo: sy2-ylo, sx1-xlo: sx2-xlo]
    A[indx[valid], I_dx] = psfsub[vsub]

    # dy
    (sx1,sx2,sx3,sx4) = oldsx
    sy1,sy2,sy3,sy4 = _overlap(ylo, yhi, py0+1, py1-1)
    psfsub = (psfarr[sy3 - dpy0 + 1: sy4 - dpy0 + 1, sx3 - dpx0: sx4 - dpx0] -
              psfarr[sy3 - dpy0 - 1: sy4 - dpy0 - 1, sx3 - dpx0: sx4 - dpx0]) / 2.
    vsub = valid[sy1-ylo: sy2-ylo, sx1-xlo: sx2-xlo]
    A[indy[valid], I_dy] = psfsub[vsub]

    # other PSFs...
    for j,opsf in enumerate(otherpeaks):
        obb = opsf.getBBox(afwImage.PARENT)
        ino = np.outer((yy >= obb.getMinY()) * (yy <= obb.getMaxY()),
                       (xx >= obb.getMinX()) * (xx <= obb.getMaxX()))
        dpx0,dpy0 = obb.getMinX() - xlo, obb.getMinY() - ylo
        sx1,sx2,sx3,sx4 = _overlap(xlo, xhi, obb.getMinX(), obb.getMaxX())
        sy1,sy2,sy3,sy4 = _overlap(ylo, yhi, obb.getMinY(), obb.getMaxY())
        opsfarr = opsf.getArray()
        psfsub = opsfarr[sy3 - dpy0 : sy4 - dpy0, sx3 - dpx0: sx4 - dpx0]
        vsub = valid[sy1-ylo: sy2-ylo, sx1-xlo: sx2-xlo]
        A[ino[valid], I_opsf + j] = psfsub[vsub]

    b = img_sub[valid]

    rw = np.ones_like(RR)
    ii = (RR > R0**2)
    rr = np.sqrt(RR[ii])
    rw[ii] = 1. - ((rr - R0) / (R1-R0))
    w = np.sqrt(rw[valid] / var_sub[valid])
    sumr = np.sum(rw[valid])

    del rw
    del ii

    Aw  = A * w[:,np.newaxis]
    bw  = b * w

<<<<<<< HEAD
    if debugPlots:
        import pylab as plt
        plt.clf()
        N = NT2 + 2
        R,C = 2, (N+1) / 2
        for i in range(NT2):
            im1 = np.zeros((1+yhi-ylo, 1+xhi-xlo))
            im1[ipixes[:,1], ipixes[:,0]] = A[:, i]
            plt.subplot(R, C, i+1)
            plt.imshow(im1, interpolation='nearest', origin='lower')

        plt.subplot(R, C, NT2+1)
        im1 = np.zeros((1+yhi-ylo, 1+xhi-xlo))
        im1[ipixes[:,1], ipixes[:,0]] = b
        plt.imshow(im1, interpolation='nearest', origin='lower')
        plt.subplot(R, C, NT2+2)
        im1 = np.zeros((1+yhi-ylo, 1+xhi-xlo))
        im1[ipixes[:,1], ipixes[:,0]] = w
        plt.imshow(im1, interpolation='nearest', origin='lower')
        plt.savefig('A.png')

=======
>>>>>>> a1c5e631
    # We do fits with and without the decenter terms.
    # Since the dx,dy terms are at the end of the matrix,
    # we can do that just by trimming off those elements.
    #
    # The SVD can fail if there are NaNs in the matrices; this should really be handled upstream
    try:
        X1,r1,rank1,s1 = np.linalg.lstsq(Aw[:,:NT1], bw)
        X2,r2,rank2,s2 = np.linalg.lstsq(Aw, bw)
    except np.linalg.LinAlgError, e:
        log.log(log.WARN, "Failed to fit PSF to child: %s" % e)
        pkres.out_of_bounds = True
        return

    #print 'X1', X1
    #print 'X2', X2
    #print 'ranks', rank1, rank2
    #print 'r', r1, r2
    # r is weighted chi-squared = sum over pixels:  ramp * (model - data)**2/sigma**2
    if len(r1) > 0:
        chisq1 = r1[0]
    else:
        chisq1 = 1e30
    if len(r2) > 0:
        chisq2 = r2[0]
    else:
        chisq2 = 1e30

    dof1 = sumr - len(X1)
    dof2 = sumr - len(X2)
    #print 'Chi-squareds', chisq1, chisq2
    #print 'Degrees of freedom', dof1, dof2
    # This can happen if we're very close to the edge (?)
    if dof1 <= 0 or dof2 <= 0:
        log.logdebug('Skipping this peak: bad DOF %g, %g' % (dof1, dof2))
        pkres.out_of_bounds = True
        return

    q1 = chisq1/dof1
    q2 = chisq2/dof2
    log.logdebug('PSF fits: chisq/dof = %g, %g' % (q1,q2))

    ispsf1 = (q1 < psf_chisq_cut1)
    ispsf2 = (q2 < psf_chisq_cut2)

    # check that the fit PSF spatial derivative terms aren't too big
    if ispsf2:
        fdx, fdy = X2[I_dx], X2[I_dy]
        f0 = X2[I_psf]
        # as a fraction of the PSF flux
        dx = fdx/f0
        dy = fdy/f0
        ispsf2 = ispsf2 and (abs(dx) < 1. and abs(dy) < 1.)
        log.logdebug('isPSF2 -- checking derivatives: dx,dy = %g, %g -> %s' %
                     (dx,dy, str(ispsf2)))

    # Looks like a shifted PSF: try actually shifting the PSF by that amount
    # and re-evaluate the fit.
    if ispsf2:
        psfimg2 = psf.computeImage(cx + dx, cy + dy)
        # clip
        pbb2 = psfimg2.getBBox(afwImage.PARENT)
        pbb2.clip(fbb)
        # clip image to bbox
        px0,py0 = psfimg2.getX0(), psfimg2.getY0()
        psfarr = psfimg2.getArray()[pbb2.getMinY()-py0: 1+pbb2.getMaxY()-py0,
                                    pbb2.getMinX()-px0: 1+pbb2.getMaxX()-px0]
        px0,py0 = pbb2.getMinX(), pbb2.getMinY()
        px1,py1 = pbb2.getMaxX(), pbb2.getMaxY()

        # yuck!  Update the PSF terms in the least-squares fit matrix.
        Ab = A[:,:NT1]
        #oldpsfrow = A[:, I_psf]

        sx1,sx2,sx3,sx4 = _overlap(xlo, xhi, px0, px1)
        sy1,sy2,sy3,sy4 = _overlap(ylo, yhi, py0, py1)
        dpx0,dpy0 = px0 - xlo, py0 - ylo
        psfsub = psfarr[sy3 - dpy0 : sy4 - dpy0, sx3 - dpx0: sx4 - dpx0]
        vsub = valid[sy1-ylo: sy2-ylo, sx1-xlo: sx2-xlo]
        xx,yy = np.arange(xlo, xhi+1), np.arange(ylo, yhi+1)
        inpsf = np.outer((yy >= py0) * (yy <= py1), (xx >= px0) * (xx <= px1))
        Ab[inpsf[valid], I_psf] = psfsub[vsub]
        #shiftedpsfrow = Ab[:, I_psf]

        Aw  = Ab * w[:,np.newaxis]
        # re-solve...
        Xb,rb,rankb,sb = np.linalg.lstsq(Aw, bw)
        #print 'Xb', Xb
        if len(rb) > 0:
            chisqb = rb[0]
        else:
            chisqb = 1e30
        #print 'chisq', chisqb
        dofb = sumr - len(Xb)
        #print 'dof', dofb
        qb = chisqb / dofb
        #print 'chisq/dof', qb
        ispsf2 = (qb < psf_chisq_cut2b)
        q2 = qb
        X2 = Xb
        log.logdebug('shifted PSF: new chisq/dof = %g; good? %s' % (qb, ispsf2))
        #A[:,I_psf] = oldpsfrow

    # Which one do we keep?
    if (((ispsf1 and ispsf2) and (q2 < q1)) or
        (ispsf2 and not ispsf1)):
        #A[:,I_psf] = shiftedpsfrow
        Xpsf = X2
        chisq = chisq2
        dof = dof2
        log.logdebug('Keeping shifted-PSF model')
        cx += dx
        cy += dy
    else:
        # (arbitrarily set to X1 when neither fits well)
        Xpsf = X1
        chisq = chisq1
        dof = dof1
        log.logdebug('Keeping unshifted PSF model')
    #A = A[:,:NT1]
    ispsf = (ispsf1 or ispsf2)

    # Save the PSF models in images for posterity.
    if debugPsf:
        SW,SH = 1+xhi-xlo, 1+yhi-ylo
        psfmod = afwImage.ImageF(SW,SH)
        psfmod.setXY0(xlo,ylo)
        psfderivmodm = afwImage.MaskedImageF(SW,SH)
        psfderivmod = psfderivmodm.getImage()
        psfderivmod.setXY0(xlo,ylo)
        model = afwImage.ImageF(SW,SH)
        model.setXY0(xlo,ylo)
        for i in range(len(Xpsf)):
            V = A[:,i]*Xpsf[i]
            for (x,y),v in zip(ipixes, A[:,i]*Xpsf[i]):
                ix,iy = int(x),int(y)
                model.set(ix, iy, model.get(ix,iy) + float(v))
                if i in [I_psf, I_dx, I_dy]:
                    psfderivmod.set(ix, iy, psfderivmod.get(ix,iy) + float(v))
        for ii in range(NP):
            x,y = ipixes[ii,:]
            psfmod.set(int(x),int(y), float(A[ii, I_psf] * Xpsf[I_psf]))
        modelfp = afwDet.Footprint()
        for (x,y) in ipixes:
            modelfp.addSpan(int(y+ylo), int(x+xlo), int(x+xlo))
        modelfp.normalize()

        pkres.psf0img = psfimg
        pkres.psfimg = psfmod
        pkres.psfderivimg = psfderivmod
        pkres.model = model

    # Save things we learned about this peak for posterity...
    pkres.R0 = R0
    pkres.R1 = R1
    pkres.stampxy0 = xlo,ylo
    pkres.stampxy1 = xhi,yhi
    pkres.center = cx,cy
    pkres.chisq = chisq
    pkres.dof = dof
    pkres.X = Xpsf
    pkres.otherpsfs = len(otherpeaks)
    pkres.w = w
    pkres.psfflux = Xpsf[I_psf]
    pkres.deblend_as_psf = bool(ispsf)

    if ispsf:
        # replace the template image by the PSF + derivatives
        # image.
        log.logdebug('Deblending as PSF; setting template to PSF model')

        # Hmm.... here we create a model footprint and MaskedImage BUT
        # the footprint covers the little region we fit, which is
        # different than the PSF size.  We could make this code much
        # simpler and maybe more sensible by just creating a circular
        # Footprint centered on the PSF.

        modelfp = afwDet.Footprint()
        for (x,y) in ipixes:
            modelfp.addSpan(int(y+ylo), int(x+xlo), int(x+xlo))
        modelfp.normalize()

        SW,SH = 1+xhi-xlo, 1+yhi-ylo
        psfmod = afwImage.MaskedImageF(SW,SH)
        psfmod.setXY0(xlo,ylo)
        psfimg = psf.computeImage(cx, cy)
        pbb = psfimg.getBBox(afwImage.PARENT)
        px0,py0 = pbb.getMinX(), pbb.getMinY()
        px1,py1 = pbb.getMaxX(), pbb.getMaxY()
        sx1,sx2,sx3,sx4 = _overlap(xlo, xhi, px0, px1)
        sy1,sy2,sy3,sy4 = _overlap(ylo, yhi, py0, py1)
        psfmod.getImage().getArray()[sy1 - ylo: sy2 - ylo, sx1 - xlo: sx2 - xlo] = (
            psfimg.getArray()[sy3 + ylo-py0: sy4 + ylo-py0, sx3 + xlo-px0: sx4 + xlo-px0])

        pkres.tmimg = psfmod
        pkres.tfoot = modelfp

    <|MERGE_RESOLUTION|>--- conflicted
+++ resolved
@@ -354,7 +354,6 @@
     I_dx = NT1 + 0
     I_dy = NT1 + 1
 
-
     # Build the matrix "A", rhs "b" and weight "w".
 
     ix0,iy0 = img.getX0(), img.getY0()
@@ -477,7 +476,6 @@
     Aw  = A * w[:,np.newaxis]
     bw  = b * w
 
-<<<<<<< HEAD
     if debugPlots:
         import pylab as plt
         plt.clf()
@@ -499,8 +497,6 @@
         plt.imshow(im1, interpolation='nearest', origin='lower')
         plt.savefig('A.png')
 
-=======
->>>>>>> a1c5e631
     # We do fits with and without the decenter terms.
     # Since the dx,dy terms are at the end of the matrix,
     # we can do that just by trimming off those elements.
