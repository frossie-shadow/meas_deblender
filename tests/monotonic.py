try:
    import matplotlib
    matplotlib.use('Agg')
    import pylab as plt
<<<<<<< HEAD
except ImportError:
    plt = None
=======
    doPlot = True
except:
    doPlot = False
>>>>>>> 5ba04564
import numpy as np

import lsst.afw.detection as afwDet
import lsst.afw.image as afwImg
import lsst.meas.deblender as measDeblend

def main000():
    butils = measDeblend.BaselineUtilsF
    S = 20
    mim = afwImg.MaskedImageF(S,S)
    x0,y0 = S/2, S/2
    im = mim.getImage().getArray()
    foot = afwDet.Footprint()
    peak = afwDet.Peak(x0, y0)

    mask = mim.getMask()
    for nm in ['SYMM_1SIG', 'SYMM_3SIG', 'MONOTONIC_1SIG']:
        bit = mask.addMaskPlane(nm)
        val = mask.getPlaneBitMask(nm)

    im[:,:] = 5.
    im[y0,x0] = 10.
    im[y0, x0 + 2] = 1.

<<<<<<< HEAD
    if plt:
=======
    if doPlot:
>>>>>>> 5ba04564
        plt.clf()
        plt.imshow(im, origin='lower', interpolation='nearest')
        plt.savefig('im2.png')
        butils.makeMonotonic(mim, foot, peak, 1.)
        plt.clf()
        plt.imshow(mim.getImage().getArray(), origin='lower', interpolation='nearest')
        plt.savefig('mono2.png')

<<<<<<< HEAD
        if False:
            im[:,:] = 5.
            im[y0,x0] = 10.
            im[y0+1, x0+1] = 1.

            plt.clf()
            plt.imshow(im, origin='lower', interpolation='nearest')
            plt.savefig('im6.png')
            butils.makeMonotonic(mim, foot, peak, 1.)
            plt.clf()
            plt.imshow(mim.getImage().getArray(), origin='lower', interpolation='nearest')
            plt.savefig('mono6.png')
=======
>>>>>>> 5ba04564

def randoms(S=10, N=1, GA=10, GS=10):
    butils = measDeblend.BaselineUtilsF
    mim = afwImg.MaskedImageF(S, S)
    x0,y0 = S/2, S/2
    mask = mim.getMask()
    for nm in ['SYMM_1SIG', 'SYMM_3SIG', 'MONOTONIC_1SIG']:
        bit = mask.addMaskPlane(nm)
        val = mask.getPlaneBitMask(nm)
    foot = afwDet.Footprint()
    peak = afwDet.Peak(x0, y0)
    im = mim.getImage().getArray()

    for i in range(N):

        X,Y = np.meshgrid(np.arange(S), np.arange(S))
        R2 = (X-x0)**2 + (Y-y0)**2

        im[:,:] = np.random.normal(10, 1, size=im.shape) + GA * np.exp(-0.5 * R2 / GS**2)

<<<<<<< HEAD
        if plt:
=======
        if doPlot:
>>>>>>> 5ba04564
            plt.clf()
            ima = dict(vmin=im.min(), vmax=im.max(), origin='lower', interpolation='nearest')
            plt.imshow(im, **ima)
            plt.gray()
            plt.savefig('Rim%i.png' % i)
            butils.makeMonotonic(mim, foot, peak, 1.)
            plt.clf()
            plt.imshow(mim.getImage().getArray(), **ima)
            plt.gray()
            plt.savefig('Rim%im.png' % i)
   

def cardinal():
    butils = measDeblend.BaselineUtilsF

    S = 20
    mim = afwImg.MaskedImageF(S,S)
    x0,y0 = S/2, S/2

    im = mim.getImage().getArray()
    foot = afwDet.Footprint()
    peak = afwDet.Peak(x0, y0)
    
    mask = mim.getMask()
    for nm in ['SYMM_1SIG', 'SYMM_3SIG', 'MONOTONIC_1SIG']:
        bit = mask.addMaskPlane(nm)
        val = mask.getPlaneBitMask(nm)

    R = 2
    xx,yy = [],[]
    x,y = R,-R
    for dx,dy in [(0,1), (-1,0), (0,-1), (1,0)]:
        xx.extend(x + dx * np.arange(2*R))
        yy.extend(y + dy * np.arange(2*R))
        x += dx*2*R
        y += dy*2*R

    for i,(dx,dy) in enumerate(zip(xx,yy)):
        im[:,:] = 5.
        im[y0,x0] = 10.
        im[y0 + dy, x0 + dx] = 1.
        mn,mx = im.min(), im.max()
        plota = dict(origin='lower', interpolation='nearest', vmin=mn, vmax=mx)

<<<<<<< HEAD
        if plt:
=======
        if doPlot:
>>>>>>> 5ba04564
            plt.clf()
            plt.imshow(im, **plota)
            plt.savefig('im%i.png' % i)
            butils.makeMonotonic(mim, foot, peak, 1.)
            plt.clf()
            plt.imshow(mim.getImage().getArray(), **plota)
            plt.savefig('im%im.png' % i)

if __name__ == '__main__':
    cardinal()
    #main000()
    #randoms(S=100, N=10)
    randoms(S=100, N=1)<|MERGE_RESOLUTION|>--- conflicted
+++ resolved
@@ -2,14 +2,9 @@
     import matplotlib
     matplotlib.use('Agg')
     import pylab as plt
-<<<<<<< HEAD
 except ImportError:
     plt = None
-=======
-    doPlot = True
-except:
-    doPlot = False
->>>>>>> 5ba04564
+
 import numpy as np
 
 import lsst.afw.detection as afwDet
@@ -34,11 +29,7 @@
     im[y0,x0] = 10.
     im[y0, x0 + 2] = 1.
 
-<<<<<<< HEAD
     if plt:
-=======
-    if doPlot:
->>>>>>> 5ba04564
         plt.clf()
         plt.imshow(im, origin='lower', interpolation='nearest')
         plt.savefig('im2.png')
@@ -46,22 +37,6 @@
         plt.clf()
         plt.imshow(mim.getImage().getArray(), origin='lower', interpolation='nearest')
         plt.savefig('mono2.png')
-
-<<<<<<< HEAD
-        if False:
-            im[:,:] = 5.
-            im[y0,x0] = 10.
-            im[y0+1, x0+1] = 1.
-
-            plt.clf()
-            plt.imshow(im, origin='lower', interpolation='nearest')
-            plt.savefig('im6.png')
-            butils.makeMonotonic(mim, foot, peak, 1.)
-            plt.clf()
-            plt.imshow(mim.getImage().getArray(), origin='lower', interpolation='nearest')
-            plt.savefig('mono6.png')
-=======
->>>>>>> 5ba04564
 
 def randoms(S=10, N=1, GA=10, GS=10):
     butils = measDeblend.BaselineUtilsF
@@ -82,11 +57,7 @@
 
         im[:,:] = np.random.normal(10, 1, size=im.shape) + GA * np.exp(-0.5 * R2 / GS**2)
 
-<<<<<<< HEAD
         if plt:
-=======
-        if doPlot:
->>>>>>> 5ba04564
             plt.clf()
             ima = dict(vmin=im.min(), vmax=im.max(), origin='lower', interpolation='nearest')
             plt.imshow(im, **ima)
@@ -131,11 +102,7 @@
         mn,mx = im.min(), im.max()
         plota = dict(origin='lower', interpolation='nearest', vmin=mn, vmax=mx)
 
-<<<<<<< HEAD
         if plt:
-=======
-        if doPlot:
->>>>>>> 5ba04564
             plt.clf()
             plt.imshow(im, **plota)
             plt.savefig('im%i.png' % i)
